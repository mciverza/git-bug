--- conflicted
+++ resolved
@@ -72,21 +72,12 @@
 
 ```
   -n, --name string         A distinctive name to identify the bridge
-<<<<<<< HEAD
-  -t, --target string       The target of the bridge. Valid values are [github,gitlab,jira,launchpad-preview]
-  -u, --url string          The URL of the target repository
-  -b, --base-url string     The base URL of your issue tracker service
-  -o, --owner string        The owner of the target repository
-  -c, --credential string   The identifier or prefix of an already known credential for the API (see "git-bug bridge auth")
-      --token string        A raw authentication token for the API
-=======
   -t, --target string       The target of the bridge. Valid values are [github,gitlab,launchpad-preview]
   -u, --url string          The URL of the remote repository
   -b, --base-url string     The base URL of your remote issue tracker
   -l, --login string        The login on your remote issue tracker
   -c, --credential string   The identifier or prefix of an already known credential for your remote issue tracker (see "git-bug bridge auth")
       --token string        A raw authentication token for the remote issue tracker
->>>>>>> 362c0c7e
       --token-stdin         Will read the token from stdin and ignore --token
   -o, --owner string        The owner of the remote repository
   -p, --project string      The name of the remote repository
